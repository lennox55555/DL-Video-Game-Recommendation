# 🎮 GameQuest: A Deep Learning Powered Game Recommendation System
  ![Background](https://media.giphy.com/media/l378BzHA5FwWFXVSg/giphy.gif) 

## Getting Started

Follow these instructions to set up the DL-Stock-Picker project on your local machine.

### Prerequisites

- Python 3.6 or higher
- AWS account with appropriate permissions for S3
- AWS CLI installed on your machine

### Installation

1. **Clone the repository**

```bash
git clone https://github.com/lennox55555/DL-Video-Game-Recommendation.git
cd DL-Video-Game-Recommendation
```

2. **Install dependencies**

```bash
pip install -r requirements.txt
```

3. **Set up AWS credentials**

Create a `.env` file in the project root directory with the following content:

```
AWS_ACCESS_KEY_ID=your_access_key_here
AWS_SECRET_ACCESS_KEY=your_secret_key_here
AWS_REGION=your_preferred_region
AWS_BUCKET_NAME=your_s3_bucket_name
```

Replace the placeholder values with your actual AWS credentials.

4. **Run setup.py**

```bash
python setup.py
```

This will:
- Configure AWS with your credentials
- Download the necessary data files from S3 to your local data directory

You can ignore the "error: no commands supplied" message at the end of the setup script. This is a standard message from setuptools and doesn't affect the setup process.

You should see `all_video_games.csv` or other project data files.

## Project Structure

```
DL-Video-Game-Recomendation/
├── .env                    # AWS credentials (create this file manually)
├── setup.py                # Setup file (AWS config, pulling data, and model training)
├── scripts/                # Utility scripts and scripts used for training models
│   ├── aws_config.py       # AWS configuration
│   └── pull_data.py        # Data download utilities
│   └── naive.py            # naive model 
│   └── deep_learning_inference.py        # inference script for the deep learning model
│   └── deep_learning_training.py        # training script for the DL model
│   └── push_data.py        # script to push data into the AWS S3 Bucket
│   └── traditional_inference.py        # script to run inference on the trad model
│   └── traditional_training.py        # script to train the traditional model
├── data/                   # Downloaded data files
│   └── all_video_games.csv # Game data (downloaded during setup)
├── models/                 # ML models
├── client/                 # Frontend code
└── server/                 # Backend code (this is deployed on the EC2 instance)
└── notebooks/              # notebook for experimentation and quick code execution
```

## Problem Addressed 

Most video game recommendation systems are integrated within proprietary platforms like the PlayStation Store or Steam. These systems often exhibit inherent biases, as companies tend to promote specific games. Additionally, the recommendations are typically limited to games available on their respective platforms (e.g., Steam focuses exclusively on PC games within its ecosystem or  titles they have rights to) and are tailored solely to their user base. In contrast, our approach stands out because it leverages data from Metacritic, a widely trusted platform where gamers and critics independently share ratings and reviews for a diverse range of games across different platforms and consoles. This dataset spans video games dating back to 1995, many of which are unlikely to be featured on modern proprietary platforms like the PlayStation Store. While we explored datasets related to Steam users in Australia and Steam-specific games, we opted for a platform-agnostic approach that relies on authentic reviews from critics and gamers across various platforms and consoles, ensuring broader coverage and reduced bias. While our goal is to offer a more comprehensive and unbiased approach to recommending video games, we acknowledge that it is impossible to fully account for potential biases in the critics' and gamers' reviews.

## Data Sources
**Video Game Dataset**
- Source: [Video Game Dataset](<https://www.kaggle.com/datasets/beridzeg45/video-games/data>)
- Author: Beridze Giorgi
- Description: "The dataset contains all the video games that have been featured on Metacritic.com from 1995 to January 2024. It includes over 14,000 unique video game titles across all platforms and genres"
- Usability: The dataset is structured in a tabular format, with a usabilty score of 10.0 
- License: There is no specified license here. The only thing mentioned is "Other (specified in description)", but the description does not contain details about the dataset's license
- Sourcing: "The data was collected using Python's Selenium and BeautifulSoup libraries" by scraping Metacritic.com website 
- Details: The dataset contains information about video games such as  Title, Release Date,Developer,Publisher, Genres, Product Rating,User Score,User Ratings Count etc..

This dataset is used in our project to supply items information.

**Metacritic PC Games Reviews**
- Source: [Video Game Users & Critics Dataset](<https://www.kaggle.com/datasets/beridzeg45/metacritic-pc-games-reviews/data>)
- Author: Beridze Giorgi
- Description: "This dataset is a collection of 512 thousand reviews for 5449 different games gathered from Metacritic.com"
- Usability: The dataset is structured in a tabular format, with a usabilty score of 10.0 
- License: There is no specified license here. The only thing mentioned is "Other (specified in description)", but the description does not contain details about the dataset's license
- Sourcing: "The data was collected using Python's Selenium and BeautifulSoup libraries" by scraping Metacritic.com website 
- Details: The dataset contains information about video games' reviews such as Game Title,Game Poster,Game Release Date,Game Developer,Genre,Platforms,Product Rating,Overall Metascore,Overall User Rating,Reviewer Name,Reviewer Type,Rating Given By The Reviewer,Review Date,Review Text
- Note: Since the dataset contains reviews from both critics and players, we are making the assumptions that both types of reviewers have played or interacted with the game long enough to be able to submit their review.

This dataset is used in our project to supply users information such as the user's rating of the different games (we are using the Rating Given By The Reviewer and normalizing it between 0 and 10 as the rating and the Reviewer Name as the user_id). 

## Review of Relevant Previous Efforts on this Dataset
When it comes to previous efforts done on the datasets, only a few notebooks have been pushed to the Kaggle dataset repo. All of these notebooks are performing EDA on the datasets, but none of them have gone to the extent of creating models to recommend items. One of the notebooks implements an ML model, but that is used to predict game features rather than recommending games. 

## Model evaluation process & Metric Selection 

<<<<<<< HEAD
To evaluate the effectiveness of the recommendation models, we employed a hybrid evaluation strategy focusing on both regression accuracy and ranking quality. The dataset is first split into a training and testing set, ensuring that only users seen during training are included in the test set to reflect a realistic inference scenario. Since the model is trained to predict the explicit user rating for a game (e.g., 8.5 out of 10), we first use Mean Squared Error (MSE) and Root Mean Squared Error (RMSE) to quantify how close the predicted ratings are to the actual user ratings. We also include the R² Score, which captures how much variance in user ratings the model can explain, offering a more interpretable metric for overall model fit. However, since the ultimate goal of the system is to recommend the most relevant games to users, we also evaluate how well the model ranks items using Mean Average Precision at K (MAP@10) and Normalized Discounted Cumulative Gain at K (NDCG@10). These ranking metrics assess how many of the top-K recommended games are actually relevant (MAP) and how highly ranked the relevant games are (NDCG), placing greater emphasis on correct recommendations near the top of the list. This hybrid evaluation setup ensures the model not only predicts ratings accurately but also delivers high-quality, position-aware recommendations in real-world usage

=======
The model is evaluated using offline metrics on a held-out test set that contains user-game interactions not seen during training. For each user, the model generates a ranked list of top-K recommended games, excluding items the user has already interacted with. The predicted list is compared against the actual set of games rated by the user in the test set. The evaluation script computes four ranking-based metrics: Precision@K, Recall@K, Mean Average Precision (MAP@K), and Normalized Discounted Cumulative Gain (NDCG@K). These metrics were chosen to assess the model's ability to rank relevant items at the top of the recommendation list. Precision@K captures how many of the top-K items are actually relevant, Recall@K measures coverage of the relevant items, MAP@K rewards both relevance and ordering, and NDCG@K emphasizes the importance of placing relevant items earlier in the list. Together, they provide a comprehensive view of recommendation quality beyond simple rating prediction

To evaluate the effectiveness of the recommendation models, we employed a hybrid evaluation strategy focusing on both regression accuracy and ranking quality. The dataset is first split into a training and testing set, ensuring that only users seen during training are included in the test set to reflect a realistic inference scenario. Since the model is trained to predict the explicit user rating for a game (e.g., 8.5 out of 10), we first use Mean Squared Error (MSE) and Root Mean Squared Error (RMSE) to quantify how close the predicted ratings are to the actual user ratings. We also include the R² Score, which captures how much variance in user ratings the model can explain, offering a more interpretable metric for overall model fit. However, since the ultimate goal of the system is to recommend the most relevant games to users, we also evaluate how well the model ranks items using Mean Average Precision at K (MAP@10) and Normalized Discounted Cumulative Gain at K (NDCG@10). These ranking metrics assess how many of the top-K recommended games are actually relevant (MAP) and how highly ranked the relevant games are (NDCG), placing greater emphasis on correct recommendations near the top of the list. This hybrid evaluation setup ensures the model not only predicts ratings accurately but also delivers high-quality, position-aware recommendations in real-world usage
>>>>>>> 028722e1


## Modeling Approach 

### Naive 

This system reads the CSV of video games ratings and calculates the average rating for each game. When the user picks a game they like on the web app, the model suggests other high-scoring games while mixing in a bit of randomness to add variety and extra details like a short description. It also checks how good its suggestions are by comparing its predicted scores to real ratings using a simple error metric (RMSE).

### Traditional Model 


### Deep Learning Model

<<<<<<< HEAD

The model uses a Neural Collaborative Filtering (NCF) architecture with separate GMF and MLP embedding layers. GMF computes the element-wise product of user and item embeddings to capture linear interactions. MLP concatenates the same embeddings and passes them through two fully connected layers with ReLU and dropout to model non-linear interactions. Outputs from both paths are concatenated and passed through a final linear layer to predict ratings. The model is trained using MSE loss and the Adam optimizer. Training uses a custom PyTorch Dataset and DataLoader, with 20% of the user-game interaction data used for training. The model runs for 50 epochs and saves weights after training for inference. The reason we are using 20% of the user-game interaction data for training is because the dataset is extremely big and our machines kept crashing (20% of the data still contains +100,000 data points). The model is trained to predict ratings for video games and thus we have chosen to use MSE as the main metric for training.
=======
The model uses a Neural Collaborative Filtering (NCF) architecture with separate GMF and MLP embedding layers. GMF computes the element-wise product of user and item embeddings to capture linear interactions. MLP concatenates the same embeddings and passes them through two fully connected layers with ReLU and dropout to model non-linear interactions. Outputs from both paths are concatenated and passed through a final linear layer to predict ratings. The model is trained using MSE loss and the Adam optimizer. Training uses a custom PyTorch Dataset and DataLoader, with 20% of the user-game interaction data used for training. The model runs for 50 epochs and saves weights after training for inference. The reason we are using 20% of the user-game interaction data for training is because the dataset is extremely big and our machines kept crashing (20% of the data still contains +100,000 data points). The model is trained to predict ratings for video games and thus we have chosen to use MSE as the main metric for training.

>>>>>>> 028722e1

## Data Processing pipeline 

The preprocessing pipeline first cleans the video game dataset by handling missing values, standardizing genres, and parsing nested platform information. Genres are converted to lowercase, stripped of whitespace, deduplicated, and one-hot encoded using MultiLabelBinarizer. Platform information is extracted from stringified dictionaries into separate lists of platform names and metascores, which are then expanded into individual columns. Additional features like developer, publisher, product rating, and user score are filled or imputed. The Release Date is converted into a Release Year integer. The final game dataset includes binary genre indicators and platform-specific metascore columns. In parallel, the user interaction dataset is processed by mapping user IDs and game titles to index-based IDs (user_idx, game_idx) using dictionaries for embedding compatibility. Cleaned datasets and mapping files are saved for downstream model use.


## Models evaluated and Model Selected 
**Naive Approach results**

- MSE: 8.4607
- RMSE: 2.9087
- R^2: -0.3020
- MAP@10: 0.0007
- NDCG@10: 0.0017

**Traditional Approach results**



**DL Apporach results**
We explored multiple deep learning approaches to recommendation, evaluating how different training objectives affect both rating accuracy and recommendation quality. The first model followed the standard Neural Collaborative Filtering (NCF) architecture trained with Mean Squared Error (MSE) loss to predict explicit user ratings. This model achieved excellent regression performance (MSE: 0.0177, RMSE: 0.1330, R²: 0.9978), but its ability to rank relevant games was limited (MAP@10: 0.0199, NDCG@10: 0.0457), revealing a disconnect between accurate rating prediction and practical recommendation quality. To address this, we trained a second version of the model using Bayesian Personalized Ranking (BPR) loss, optimizing directly for pairwise ranking. This model dramatically improved ranking metrics (MAP@10: 0.9253, NDCG@10: 0.9435) but lost accuracy in rating prediction (RMSE: 8.04), making it unsuitable for regression-based scoring. Observing the complementary strengths of both models, we introduced a hybrid training objective combining the two loss functions: α * MSE + (1 - α) * BPR. This combined approach delivered strong performance across the board, balancing rating accuracy (MSE: 0.2047, RMSE: 0.4525, R²: 0.9740) with robust ranking metrics (MAP@10: 0.8955, NDCG@10: 0.9236). A hybrid approach with both content-based and collaborative filtering might be better for our use case. However, due to time constraints, we decided to go with the model combining both losses for our deep learning approach.

Compare traditional and DL to the naive approach

## Demo of Deployed App 
[Insert link to the deployed app]

## Results and Conclusions 
Quick TLDR of what's in the README 

## Ethics Statement

Our project seeks to address biases in proprietary video game recommendation systems by leveraging data from Metacritic, a trusted platform for independent reviews from gamers and critics. While our approach is platform-agnostic and aims to provide broader coverage, we acknowledge that the data may still contain subjective biases inherent in user and critic reviews.

The datasets used, Video Game Dataset and Metacritic PC Games Reviews, were sourced from Kaggle and collected via web scraping. Since their licensing terms are unclear, we have taken care to use them responsibly and encourage others to verify usage rights before applying them commercially.

We are committed to transparency, ethical data usage, and improving bias mitigation strategies in future iterations of this project. By documenting our methods and assumptions, we aim to build trust while contributing to unbiased video game recommendations.

## License

This project is licensed under the MIT License - see the LICENSE file for details.
<|MERGE_RESOLUTION|>--- conflicted
+++ resolved
@@ -109,14 +109,15 @@
 
 ## Model evaluation process & Metric Selection 
 
-<<<<<<< HEAD
+
 To evaluate the effectiveness of the recommendation models, we employed a hybrid evaluation strategy focusing on both regression accuracy and ranking quality. The dataset is first split into a training and testing set, ensuring that only users seen during training are included in the test set to reflect a realistic inference scenario. Since the model is trained to predict the explicit user rating for a game (e.g., 8.5 out of 10), we first use Mean Squared Error (MSE) and Root Mean Squared Error (RMSE) to quantify how close the predicted ratings are to the actual user ratings. We also include the R² Score, which captures how much variance in user ratings the model can explain, offering a more interpretable metric for overall model fit. However, since the ultimate goal of the system is to recommend the most relevant games to users, we also evaluate how well the model ranks items using Mean Average Precision at K (MAP@10) and Normalized Discounted Cumulative Gain at K (NDCG@10). These ranking metrics assess how many of the top-K recommended games are actually relevant (MAP) and how highly ranked the relevant games are (NDCG), placing greater emphasis on correct recommendations near the top of the list. This hybrid evaluation setup ensures the model not only predicts ratings accurately but also delivers high-quality, position-aware recommendations in real-world usage
 
-=======
+
+
 The model is evaluated using offline metrics on a held-out test set that contains user-game interactions not seen during training. For each user, the model generates a ranked list of top-K recommended games, excluding items the user has already interacted with. The predicted list is compared against the actual set of games rated by the user in the test set. The evaluation script computes four ranking-based metrics: Precision@K, Recall@K, Mean Average Precision (MAP@K), and Normalized Discounted Cumulative Gain (NDCG@K). These metrics were chosen to assess the model's ability to rank relevant items at the top of the recommendation list. Precision@K captures how many of the top-K items are actually relevant, Recall@K measures coverage of the relevant items, MAP@K rewards both relevance and ordering, and NDCG@K emphasizes the importance of placing relevant items earlier in the list. Together, they provide a comprehensive view of recommendation quality beyond simple rating prediction
 
 To evaluate the effectiveness of the recommendation models, we employed a hybrid evaluation strategy focusing on both regression accuracy and ranking quality. The dataset is first split into a training and testing set, ensuring that only users seen during training are included in the test set to reflect a realistic inference scenario. Since the model is trained to predict the explicit user rating for a game (e.g., 8.5 out of 10), we first use Mean Squared Error (MSE) and Root Mean Squared Error (RMSE) to quantify how close the predicted ratings are to the actual user ratings. We also include the R² Score, which captures how much variance in user ratings the model can explain, offering a more interpretable metric for overall model fit. However, since the ultimate goal of the system is to recommend the most relevant games to users, we also evaluate how well the model ranks items using Mean Average Precision at K (MAP@10) and Normalized Discounted Cumulative Gain at K (NDCG@10). These ranking metrics assess how many of the top-K recommended games are actually relevant (MAP) and how highly ranked the relevant games are (NDCG), placing greater emphasis on correct recommendations near the top of the list. This hybrid evaluation setup ensures the model not only predicts ratings accurately but also delivers high-quality, position-aware recommendations in real-world usage
->>>>>>> 028722e1
+
 
 
 ## Modeling Approach 
@@ -130,13 +131,12 @@
 
 ### Deep Learning Model
 
-<<<<<<< HEAD
+
 
 The model uses a Neural Collaborative Filtering (NCF) architecture with separate GMF and MLP embedding layers. GMF computes the element-wise product of user and item embeddings to capture linear interactions. MLP concatenates the same embeddings and passes them through two fully connected layers with ReLU and dropout to model non-linear interactions. Outputs from both paths are concatenated and passed through a final linear layer to predict ratings. The model is trained using MSE loss and the Adam optimizer. Training uses a custom PyTorch Dataset and DataLoader, with 20% of the user-game interaction data used for training. The model runs for 50 epochs and saves weights after training for inference. The reason we are using 20% of the user-game interaction data for training is because the dataset is extremely big and our machines kept crashing (20% of the data still contains +100,000 data points). The model is trained to predict ratings for video games and thus we have chosen to use MSE as the main metric for training.
-=======
+
 The model uses a Neural Collaborative Filtering (NCF) architecture with separate GMF and MLP embedding layers. GMF computes the element-wise product of user and item embeddings to capture linear interactions. MLP concatenates the same embeddings and passes them through two fully connected layers with ReLU and dropout to model non-linear interactions. Outputs from both paths are concatenated and passed through a final linear layer to predict ratings. The model is trained using MSE loss and the Adam optimizer. Training uses a custom PyTorch Dataset and DataLoader, with 20% of the user-game interaction data used for training. The model runs for 50 epochs and saves weights after training for inference. The reason we are using 20% of the user-game interaction data for training is because the dataset is extremely big and our machines kept crashing (20% of the data still contains +100,000 data points). The model is trained to predict ratings for video games and thus we have chosen to use MSE as the main metric for training.
 
->>>>>>> 028722e1
 
 ## Data Processing pipeline 
 
