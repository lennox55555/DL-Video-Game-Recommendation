data/
<<<<<<< HEAD
venv/
.env
=======
.env
server/data/
>>>>>>> 451309c9
<|MERGE_RESOLUTION|>--- conflicted
+++ resolved
@@ -1,8 +1,4 @@
 data/
-<<<<<<< HEAD
 venv/
 .env
-=======
-.env
 server/data/
->>>>>>> 451309c9
